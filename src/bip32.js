--- conflicted
+++ resolved
@@ -49,12 +49,8 @@
         fingerprint: bytes.slice(5,9),
         i: util.bytesToNum(bytes.slice(9,13).reverse()),
         chaincode: bytes.slice(13,45),
-<<<<<<< HEAD
         key: type == 'priv' ? new ECKey(bytes.slice(46,78).concat([1]),true)
-                            : new ECPubKey(bytes.slice(45,78))
-=======
-        key: type == 'priv' ? new key(bytes.slice(46,78).concat([1])) : bytes.slice(45,78)
->>>>>>> 2a16cd93
+                            : new ECPubKey(bytes.slice(45,78),true)
     })
 }
 
@@ -88,15 +84,8 @@
     I = Crypto.HMAC(Crypto.SHA512,blob,this.chaincode,{ asBytes: true })
 
     if (this.type == 'priv') {
-<<<<<<< HEAD
         newkey = this.key.add(ECKey(I.slice(0,32).concat([1])))
         fingerprint = util.sha256ripe160(this.key.getPub().export('bytes')).slice(0,4)
-=======
-        Ikey = Bitcoin.BigInteger.fromByteArrayUnsigned(I.slice(0,32))
-        newkey = new key(this.key.priv.add(Ikey).mod(ecparams.getN()))
-        newkey.compressed = true
-        fingerprint = util.sha256ripe160(this.key.getPub()).slice(0,4)
->>>>>>> 2a16cd93
     }
     else {
         newkey = this.key.add(ECKey(I.slice(0,32).concat([1])).getPub());
